# Copyright Amazon.com, Inc. or its affiliates. All Rights Reserved.

"""Tests for LoggingSubprocess"""
import shutil
import sys
import tempfile
import time
import os
import getpass
from concurrent.futures import ThreadPoolExecutor, wait
from logging.handlers import QueueHandler
from pathlib import Path
from queue import SimpleQueue
from typing import Union
from unittest.mock import MagicMock

import pytest

from openjd.sessions._os_checker import is_posix, is_windows
from openjd.sessions._session_user import PosixSessionUser, WindowsSessionUser
from openjd.sessions._subprocess import LoggingSubprocess

from .conftest import build_logger, collect_queue_messages, has_posix_target_user


@pytest.mark.usefixtures("message_queue", "queue_handler")
class TestLoggingSubprocessSameUser:
    """Tests of the LoggingSubprocess where the subprocess is being run as the same
    user as the owner of this process.
    """

    def test_must_have_args(self, queue_handler: QueueHandler) -> None:
        # GIVEN
        logger = build_logger(queue_handler)
        with pytest.raises(ValueError):
            LoggingSubprocess(logger=logger, args=[])

    def test_getters_return_none(self, queue_handler: QueueHandler) -> None:
        # Check that the getters all return None if the subprocess hasn't run yet.

        # GIVEN
        logger = build_logger(queue_handler)
        subproc = LoggingSubprocess(
            logger=logger,
            args=[sys.executable, "-c", 'print("Test")'],
        )

        # THEN
        assert subproc.pid is None
        assert subproc.exit_code is None
        assert not subproc.is_running

    @pytest.mark.parametrize("exitcode", [0, 1])
    def test_basic_operation(
        self, exitcode: int, message_queue: SimpleQueue, queue_handler: QueueHandler
    ) -> None:
        # Can we run a process, capture its output, and discover its return code?

        # GIVEN
        logger = build_logger(queue_handler)
        message = "this is 'output'"
        subproc = LoggingSubprocess(
            logger=logger,
            args=[sys.executable, "-c", f'import sys; print("{message}"); sys.exit({exitcode})'],
        )

        # WHEN
        subproc.run()

        # THEN
        assert not subproc.is_running
        assert subproc.pid is not None
        assert subproc.exit_code == exitcode
        assert not subproc.failed_to_start
        assert message_queue.qsize() > 0
        messages = collect_queue_messages(message_queue)
        assert message in messages

    @pytest.mark.parametrize("exitcode", [0, 1])
    def test_basic_operation_with_sameuser(
        self, exitcode: int, message_queue: SimpleQueue, queue_handler: QueueHandler
    ) -> None:
        # Can we run a process, capture its output, and discover its return code?

        # GIVEN
        current_user = getpass.getuser()
        user: Union[PosixSessionUser, WindowsSessionUser]
        if is_posix():
            user = PosixSessionUser(user=current_user)
        else:
            user = WindowsSessionUser(user=current_user, password="", group="")

        logger = build_logger(queue_handler)
        message = "this is output"
        subproc = LoggingSubprocess(
            logger=logger,
            args=[sys.executable, "-c", f'import sys; print("{message}"); sys.exit({exitcode})'],
            user=user,
        )

        # WHEN
        subproc.run()

        # THEN
        assert not subproc.is_running
        assert subproc.pid is not None
        assert subproc.exit_code == exitcode
        assert not subproc.failed_to_start
        assert message_queue.qsize() > 0
        messages = collect_queue_messages(message_queue)
        assert message in messages

    def test_cannot_run(self, message_queue: SimpleQueue, queue_handler: QueueHandler) -> None:
        # Make sure that we log a message, and don't blow up when we cannot
        # run the process for some reason.

        # GIVEN
        logger = build_logger(queue_handler)
        args = [tempfile.gettempdir()] if is_posix() else ["test_failed_command"]
        subproc = LoggingSubprocess(
            logger=logger,
            # The temp dir definitely isn't an executable application
            args=args,
        )

        # WHEN
        subproc.run()

        # THEN
        assert not subproc.is_running
        messages = collect_queue_messages(message_queue)
        if is_posix():
            assert subproc.pid is None
            assert subproc.exit_code is None
            assert subproc.failed_to_start
            assert any(message.startswith("Process failed to start") for message in messages)
        elif is_windows():
            # We need to use powershell to run the command. Powershell will always run and return an exit code
            assert subproc.pid is not None
            assert subproc.exit_code is not None
            assert subproc.exit_code != 0
            assert any(
                message.startswith(
                    "Command not found: The term 'test_failed_command' "
                    "is not recognized as the name of a cmdlet"
                )
                for message in messages
            )

    def test_cannot_run_with_callback(
        self, message_queue: SimpleQueue, queue_handler: QueueHandler
    ) -> None:
        # Make sure that we call the callback, and don't blow up when we cannot
        # run the process for some reason.

        # GIVEN
        logger = build_logger(queue_handler)
        callback_mock = MagicMock()
        subproc = LoggingSubprocess(
            logger=logger,
            # The temp dir definitely isn't an executable application
            args=[tempfile.gettempdir()],
            callback=callback_mock,
        )

        # WHEN
        subproc.run()

        # THEN
        assert not subproc.is_running
        callback_mock.assert_called_once()

    def test_captures_stderr(self, message_queue: SimpleQueue, queue_handler: QueueHandler) -> None:
        # Ensure that messages sent to stderr are logged

        # GIVEN
        logger = build_logger(queue_handler)
        message = "this is output"
        subproc = LoggingSubprocess(
            logger=logger,
            args=[sys.executable, "-c", f'import sys; print("{message}", file=sys.stderr)'],
        )

        # WHEN
        subproc.run()

        # THEN
        messages = collect_queue_messages(message_queue)
        # Some error messages from the powershell are not obvious. We add a `Error:` prefix for logging.
        if is_windows():
            message = "Error: " + message
        assert message in messages

    def test_cannot_run_twice(self, queue_handler: QueueHandler) -> None:
        # We should fail if we try to run a LoggingSubprocess twice

        # GIVEN
        logger = build_logger(queue_handler)
        subproc = LoggingSubprocess(
            logger=logger,
            args=[sys.executable, "-c", "print('Test')"],
        )

        # WHEN
        subproc.run()

        # THEN
        with pytest.raises(RuntimeError):
            subproc.run()

    def test_invokes_callback(self, queue_handler: QueueHandler) -> None:
        # Make sure that the given callback is invoked when the process exits.

        # GIVEN
        logger = build_logger(queue_handler)
        callback_mock = MagicMock()
        subproc = LoggingSubprocess(
            logger=logger,
            args=[
                sys.executable,
                "-c",
                "print('This is just a test')",
            ],
            callback=callback_mock,
        )

        # WHEN
        subproc.run()

        # THEN
        callback_mock.assert_called_once()

    @pytest.mark.skipif(
        is_windows(),
        reason="Windows is not supported notify and terminate mode",
    )
    def test_notify_ends_process(
        self, message_queue: SimpleQueue, queue_handler: QueueHandler
    ) -> None:
        # Make sure that process is sent a notification signal

        # GIVEN
        logger = build_logger(queue_handler)
        python_app_loc = (Path(__file__).parent / "support_files" / "app_10s_run.py").resolve()
        subproc = LoggingSubprocess(
            logger=logger,
            args=[sys.executable, str(python_app_loc)],
        )

        def end_proc():
            subproc.wait_until_started()
            # Then give the Python subprocess some time to finish loading and start running.
            time.sleep(1)
            subproc.notify()

        # WHEN
        with ThreadPoolExecutor(max_workers=2) as pool:
            future1 = pool.submit(subproc.run)
            future2 = pool.submit(end_proc)
            wait((future1, future2), return_when="ALL_COMPLETED")

        # THEN
        assert not subproc.is_running
        messages = collect_queue_messages(message_queue)
        # We only print "Trapped" on posix, since we haven't implemented windows signals yet.
        assert sys.platform.startswith("win") or ("Trapped" in messages)
        # Check for the first message that would print
        assert "Log from test 0" in messages
        # If there's no 9, then we ended before the app naturally finished.
        assert "Log from test 9" not in messages
        assert subproc.exit_code != 0

    def test_terminate_ends_process(
        self, message_queue: SimpleQueue, queue_handler: QueueHandler
    ) -> None:
        # Make sure that the subprocess is forcefully killed when terminated

        # GIVEN
        logger = build_logger(queue_handler)
        python_app_loc = (Path(__file__).parent / "support_files" / "app_10s_run.py").resolve()
        subproc = LoggingSubprocess(
            logger=logger,
            args=[sys.executable, str(python_app_loc)],
        )
        all_messages = []

        def end_proc():
            subproc.wait_until_started()
            # Then give the Python subprocess some time to finish loading and start running.
<<<<<<< HEAD
            # Windows need more time to start.
            time.sleep(1 if is_posix() else 5)
=======
            for _ in range(20):
                all_messages.extend(collect_queue_messages(message_queue))
                if "Log from test 0" not in all_messages:
                    time.sleep(1)
>>>>>>> 330cbdeb
            subproc.terminate()

        # WHEN
        with ThreadPoolExecutor(max_workers=2) as pool:
            future1 = pool.submit(subproc.run)
            future2 = pool.submit(end_proc)
            wait((future1, future2), return_when="ALL_COMPLETED")

        # THEN
        assert not subproc.is_running

        # If we printed "Trapped" then we hit our signal handler, and that shouldn't happen.
        assert "Trapped" not in all_messages
        # Check for the first message that would print
        assert "Log from test 0" in all_messages
        # If there's no 9, then we ended before the app naturally finished.
        assert "Log from test 9" not in all_messages
        assert subproc.exit_code != 0

    @pytest.mark.xfail(
        os.environ.get("CODEBUILD_BUILD_ID", None) is not None,
        reason="This test is failing exclusively in codebuild; unblocking, and will root cause later.",
    )
    def test_terminate_ends_process_tree(
        self,
        message_queue: SimpleQueue,
        queue_handler: QueueHandler,
    ) -> None:
        # Make sure that the subprocess and all of its children are forcefully killed when terminated
        from psutil import Process, NoSuchProcess

        # GIVEN
        logger = build_logger(queue_handler)
        if is_posix():
            script_loc = (Path(__file__).parent / "support_files" / "app_10s_run.sh").resolve()
        else:
            script_loc = (Path(__file__).parent / "support_files" / "app_10s_run.ps1").resolve()

        subproc = LoggingSubprocess(
            logger=logger,
            args=[str(script_loc), sys.executable],
        )

        def end_proc():
            time.sleep(1)
            subproc.terminate()

        # WHEN
        with ThreadPoolExecutor(max_workers=2) as pool:
            future1 = pool.submit(subproc.run)
            subproc.wait_until_started()
            children = list[Process]()
            attempt = 0
            # For Windows, we will have 2 python process 1 powershell process
            # 1 conhost.exe process used for drawing the console window, although this windows is invisible
            expected_num_children = 4 if is_windows() else 1
            # Then give the subprocess some time to finish loading and start running some children.
            while len(children) < expected_num_children and attempt < 50:
                time.sleep(0.25)
                children = Process(subproc.pid).children(recursive=True)
                attempt += 1
            future2 = pool.submit(end_proc)
            wait((future1, future2), return_when="ALL_COMPLETED")

        # THEN
        messages = collect_queue_messages(message_queue)
        # If we printed "Trapped" then we hit our signal handler, and that shouldn't happen.
        assert "Trapped" not in messages
        # Check for the first message that would print
        assert "Log from test 0" in messages
        # If there's no 9, then we ended before the app naturally finished.
        assert "Log from test 9" not in messages
        assert subproc.exit_code != 0
        assert len(children) == expected_num_children  # .sh/.ps1 script runs a .py script

        num_children_running = 0
        for _ in range(0, 50):
            time.sleep(0.25)  # Give the child process some time to end.
            num_children_running = 0
            for child in children:
                try:
                    # Raises NoSuchProcess if the process is gone
                    child.status()
                    num_children_running += 1
                except NoSuchProcess:
                    # Expected. This is a success
                    pass
            if num_children_running == 0:
                break
        assert num_children_running == 0

    def test_run_reads_max_line_length(
        self,
        message_queue: SimpleQueue,
        queue_handler: QueueHandler,
    ) -> None:
        # Make sure the run method reads up to a max line length

        # GIVEN
        expected_max_line_length = 64 * 1000
        logger = build_logger(queue_handler)
        subproc = LoggingSubprocess(
            logger=logger,
            args=[
                sys.executable,
                "-c",
                f"""import sys
print("a" * {expected_max_line_length}, end="")
print("b" * {expected_max_line_length}, end="")
print("c")
sys.exit(0)
""",
            ],
        )

        # WHEN
        subproc.run()

        # THEN
        assert message_queue.qsize() > 0
        messages = collect_queue_messages(message_queue)

        expected_messages = [
            "a" * expected_max_line_length,
            "b" * expected_max_line_length,
            "c",
        ]
        assert list_has_items_in_order(expected_messages, messages)
        all(len(m) <= expected_max_line_length for m in messages)


def list_has_items_in_order(expected: list, actual: list) -> bool:
    """
    Checks whether the items in list `expected` appear in the same order in the list `actual`,
    allowing any number of elements between them.

    Args:
        expected (list): List of items expected to appear in the same order in `actual`
        actual (list): List of items to check for from `expected`

    Returns:
        bool: Whether the `expected` items appeared in order in `actual`
    """
    e = 0
    a = 0
    while e < len(expected) and a < len(actual):
        if expected[e] == actual[a]:
            e += 1
        a += 1
    return e == len(expected)


@pytest.mark.xfail(
    not has_posix_target_user(),
    reason="Must be running inside of the sudo_environment testing container.",
)
@pytest.mark.usefixtures("message_queue", "queue_handler", "posix_target_user")
class TestLoggingSubprocessPosix(object):
    """Tests for LoggingSubprocess's ability to run the subprocess as a separate user
    on POSIX systems using sudo."""

    @pytest.mark.parametrize("exitcode", [0, 1])
    def test_basic_operation(
        self,
        exitcode: int,
        message_queue: SimpleQueue,
        queue_handler: QueueHandler,
        posix_target_user: PosixSessionUser,
    ) -> None:
        # Test that we run the subprocess as a desired user that differs from the current user.

        # GIVEN
        logger = build_logger(queue_handler)
        message = "this is output"
        subproc = LoggingSubprocess(
            logger=logger,
            args=[
                # Note: Intentionally not `sys.executable`. Reasons:
                #  1) This is a cross-account command, and sys.executable may be in a user-specific venv
                #  2) This test is, generally, intended to be run in a docker container where the system
                #     python is the correct version that we want to run under.
                "python",
                "-c",
                f'import sys; import getpass; print(getpass.getuser()); print("{message}"); sys.exit({exitcode})',
            ],
            user=posix_target_user,
        )

        # WHEN
        subproc.run()

        # THEN
        assert not subproc.is_running
        assert subproc.pid is not None
        assert subproc.exit_code == exitcode
        assert message_queue.qsize() > 0
        messages = collect_queue_messages(message_queue)
        assert message in messages
        assert posix_target_user.user in messages

    @pytest.mark.usefixtures("posix_target_user")
    def test_notify_ends_process(
        self,
        message_queue: SimpleQueue,
        queue_handler: QueueHandler,
        posix_target_user: PosixSessionUser,
    ) -> None:
        # Make sure that process is sent a notification signal

        # GIVEN
        logger = build_logger(queue_handler)
        python_app_loc = (Path(__file__).parent / "support_files" / "app_10s_run.py").resolve()
        shutil.chown(python_app_loc, group=posix_target_user.group)
        subproc = LoggingSubprocess(
            logger=logger,
            args=[sys.executable, str(python_app_loc)],
            user=posix_target_user,
        )

        def end_proc():
            subproc.wait_until_started()
            # Then give the Python subprocess some time to finish loading and start running.
            time.sleep(1)
            subproc.notify()

        # WHEN
        with ThreadPoolExecutor(max_workers=2) as pool:
            future1 = pool.submit(subproc.run)
            future2 = pool.submit(end_proc)
            wait((future1, future2), return_when="ALL_COMPLETED")

        # THEN
        assert not subproc.is_running
        messages = collect_queue_messages(message_queue)
        # We only print "Trapped" on posix, since we haven't implemented windows signals yet.
        assert sys.platform.startswith("win") or ("Trapped" in messages)
        # Check for the first message that would print
        assert "Log from test 0" in messages
        # If there's no 9, then we ended before the app naturally finished.
        assert "Log from test 9" not in messages
        assert subproc.exit_code != 0

    @pytest.mark.usefixtures("posix_target_user")
    def test_terminate_ends_process(
        self,
        message_queue: SimpleQueue,
        queue_handler: QueueHandler,
        posix_target_user: PosixSessionUser,
    ) -> None:
        # Make sure that the subprocess is forcefully killed when terminated

        # GIVEN
        logger = build_logger(queue_handler)
        python_app_loc = (Path(__file__).parent / "support_files" / "app_10s_run.py").resolve()
        shutil.chown(python_app_loc, group=posix_target_user.group)
        subproc = LoggingSubprocess(
            logger=logger,
            args=[sys.executable, str(python_app_loc)],
            user=posix_target_user,
        )

        def end_proc():
            subproc.wait_until_started()
            # Then give the Python subprocess some time to finish loading and start running.
            time.sleep(1)
            subproc.terminate()

        # WHEN
        with ThreadPoolExecutor(max_workers=2) as pool:
            future1 = pool.submit(subproc.run)
            future2 = pool.submit(end_proc)
            wait((future1, future2), return_when="ALL_COMPLETED")

        # THEN
        assert not subproc.is_running
        messages = collect_queue_messages(message_queue)
        # If we printed "Trapped" then we hit our signal handler, and that shouldn't happen.
        assert "Trapped" not in messages
        # Check for the first message that would print
        assert "Log from test 0" in messages
        # If there's no 9, then we ended before the app naturally finished.
        assert "Log from test 9" not in messages
        assert subproc.exit_code != 0

    @pytest.mark.usefixtures("posix_target_user")
    def test_terminate_ends_process_tree(
        self,
        message_queue: SimpleQueue,
        queue_handler: QueueHandler,
        posix_target_user: PosixSessionUser,
    ) -> None:
        # Make sure that the subprocess and all of its children are forcefully killed when terminated
        from psutil import Process, NoSuchProcess

        # GIVEN
        logger = build_logger(queue_handler)
        script_loc = (Path(__file__).parent / "support_files" / "app_10s_run.sh").resolve()
        shutil.chown(script_loc, group=posix_target_user.group)
        subproc = LoggingSubprocess(
            logger=logger,
            args=[str(script_loc), sys.executable],
            user=posix_target_user,
        )

        def end_proc():
            time.sleep(1)
            subproc.terminate()

        # WHEN
        with ThreadPoolExecutor(max_workers=2) as pool:
            future1 = pool.submit(subproc.run)
            subproc.wait_until_started()
            children = list[Process]()
            attempt = 0
            while len(children) == 0 and attempt < 50:
                time.sleep(0.25)
                children = Process(subproc.pid).children(recursive=True)
                attempt += 1
            future2 = pool.submit(end_proc)
            wait((future1, future2), return_when="ALL_COMPLETED")

        # THEN
        messages = collect_queue_messages(message_queue)
        # If we printed "Trapped" then we hit our signal handler, and that shouldn't happen.
        assert "Trapped" not in messages
        # Check for the first message that would print
        assert "Log from test 0" in messages
        # If there's no 9, then we ended before the app naturally finished.
        assert "Log from test 9" not in messages
        assert subproc.exit_code != 0
        assert len(children) == 2  # .sh & .py scripts parented under 'sudo'
        num_children_running = 0
        for _ in range(0, 50):
            time.sleep(0.25)  # Give the child processes some time to end.
            num_children_running = 0
            for child in children:
                try:
                    # Raises NoSuchProcess if the process is gone
                    child.status()
                    num_children_running += 1
                except NoSuchProcess:
                    # Expected. This is a success
                    pass
            if num_children_running == 0:
                break
        assert num_children_running == 0<|MERGE_RESOLUTION|>--- conflicted
+++ resolved
@@ -287,15 +287,10 @@
         def end_proc():
             subproc.wait_until_started()
             # Then give the Python subprocess some time to finish loading and start running.
-<<<<<<< HEAD
-            # Windows need more time to start.
-            time.sleep(1 if is_posix() else 5)
-=======
             for _ in range(20):
                 all_messages.extend(collect_queue_messages(message_queue))
                 if "Log from test 0" not in all_messages:
                     time.sleep(1)
->>>>>>> 330cbdeb
             subproc.terminate()
 
         # WHEN
